--- conflicted
+++ resolved
@@ -36,16 +36,10 @@
 public:
     enum EndMarker
     {
-<<<<<<< HEAD
         partial = 0,  ///< Leave packet open to add additional data later
         eop = 1,      ///< End of packet
-        eep = 2       ///< Error end of packet
-=======
-        partial = 0,    ///< Leave packet open to add additional data later
-        eop = 1,        ///< End of packet
-        eep = 2,        ///< Error end of packet
-        unknown = 3     ///< Unknown state
->>>>>>> 3c258e40
+        eep = 2,      ///< Error end of packet
+        unknown = 3   ///< Unknown state
     };
 
     struct Result
